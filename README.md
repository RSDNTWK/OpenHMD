--- conflicted
+++ resolved
@@ -6,21 +6,15 @@
 
 ## Supported Devices
   * Oculus Rift DK1 and DK2 (rotation only)
-<<<<<<< HEAD
   * Android based devices
-=======
   * External Sensor (passthrough for external sensors)
->>>>>>> 7015410d
 
 ## Supported Platforms
   * Linux
   * Windows
   * OS X
-<<<<<<< HEAD
   * Android
-=======
   * FreeBSD
->>>>>>> 7015410d
 
 ## Requirements
   * Option 1: GNU Autotools (if you're building from the git repository)
@@ -51,16 +45,10 @@
 Using CMake:
 
 With CMake, you can enable and disable drivers to compile OpenHMD with.
-<<<<<<< HEAD
-Current Available drivers are: OPENHMD_DRIVER_OCULUS_RIFT and OPENHMD_DRIVER_ANDROID
-
-    cmake -DOPENHMD_DRIVER_ANDROID=ON .
-=======
-Current Available drivers are: OPENHMD_DRIVER_OCULUS_RIFT and OPENHMD_DRIVER_EXTERNAL.
+Current Available drivers are: OPENHMD_DRIVER_OCULUS_RIFT, OPENHMD_DRIVER_EXTERNAL and OPENHMD_DRIVER_ANDROID.
 These can be enabled or disabled adding -DDRIVER_OF_CHOICE=ON after the cmake command (or using cmake-gui).
 
     cmake .
->>>>>>> 7015410d
     make
 
 ### Configuring udev on Linux
