--- conflicted
+++ resolved
@@ -7,7 +7,6 @@
 
 ### Oculus Rift CV1
 
-<<<<<<< HEAD
 2020-09-11 - Upstream OpenHMD has support for 3DOF tracking of the headset and hand controllers.
 
 Development toward full positional tracking is happening here in the https://github.com/thaytan/OpenHMD/tree/rift-correspondence-search branch. This branch has the latest code for ab-initio matching of observed LEDs to tracked devices.
@@ -21,7 +20,6 @@
 ### Oculus Rift S
 
 2020-06-01 - For Rift S, current development is focussed on reverse engineering the headset USB protocol and firmware details. There is a preliminary driver that supports 3DOF for the headset only, with no distortion in https://github.com/thaytan/OpenHMD/tree/dev-rift-s
-=======
 2021-01-19 - Positional tracking support is ongoing in this repo
 
 Development toward full positional tracking is happening here in the https://github.com/thaytan/OpenHMD/tree/rift-kalman-filter branch. This branch has the latest code for acquiring device positions from LED matching and tracking over time.
@@ -39,7 +37,6 @@
 ### Oculus Rift S
 
 2021-01-19 - For Rift S, upstream OpenHMD has a working 3DOF driver. I plan to work on positional support after CV1 tracking is in a functional state, unless someone else tackles it first.
->>>>>>> e12700d6
 
 ## License
 OpenHMD is released under the permissive Boost Software License (see LICENSE for more information), to make sure it can be linked and distributed with both free and non-free software. While it doesn't require contribution from the users, it is still very appreciated.
