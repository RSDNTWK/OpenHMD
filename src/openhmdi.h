/*
 * OpenHMD - Free and Open Source API and drivers for immersive technology.
 * Copyright (C) 2013 Fredrik Hultin.
 * Copyright (C) 2013 Jakob Bornecrantz.
 * Distributed under the Boost 1.0 licence, see LICENSE for full text.
 */

/* Internal interface */

#ifndef OPENHMDI_H
#define OPENHMDI_H

#include <stdbool.h>
#include <stdint.h>
#include <stdio.h>
#include <stdlib.h>

#include "openhmd.h"
#include "omath.h"
#include "platform.h"
#include "queue.h"

#define OHMD_MAX_DEVICES 16

#define OHMD_MAX(_a, _b) ((_a) > (_b) ? (_a) : (_b))
#define OHMD_MIN(_a, _b) ((_a) < (_b) ? (_a) : (_b))

#define OHMD_STRINGIFY(_what) #_what

typedef struct ohmd_driver ohmd_driver;

typedef struct {
	char driver[OHMD_STR_SIZE];
	char vendor[OHMD_STR_SIZE];
	char product[OHMD_STR_SIZE];
	char path[OHMD_STR_SIZE];
	int revision;
	int id;
<<<<<<< HEAD
	ohmd_device_flags device_flags;
	ohmd_device_class device_class;
=======
>>>>>>> 2658c930
	ohmd_driver* driver_ptr;
} ohmd_device_desc;

typedef struct {
	int num_devices;
	ohmd_device_desc devices[OHMD_MAX_DEVICES];
} ohmd_device_list;

typedef struct {
	int idx;
	ohmd_button_state state; 
} ohmd_digital_input_event;

struct ohmd_driver {
	void (*get_device_list)(ohmd_driver* driver, ohmd_device_list* list);
	ohmd_device* (*open_device)(ohmd_driver* driver, ohmd_device_desc* desc);
	void (*destroy)(ohmd_driver* driver);
	ohmd_context* ctx;
};

typedef struct {
		int hres;
		int vres;
		int digital_button_count;
		int analog_axis_count;

		float hsize;
		float vsize;

		float lens_sep;
		float lens_vpos;

		float fov;
		float ratio;

		float ipd;
		float zfar;
		float znear;

		int accel_only; //bool-like for setting acceleration only fallback (android driver)

		mat4x4f proj_left; // adjusted projection matrix for left screen
		mat4x4f proj_right; // adjusted projection matrix for right screen
		float universal_distortion_k[4]; //PanoTools lens distiorion model [a,b,c,d]
		float universal_aberration_k[3]; //post-warp per channel scaling [r,g,b]
} ohmd_device_properties;

struct ohmd_device_settings
{
	bool automatic_update;
};

struct ohmd_device {
	ohmd_device_properties properties;

	quatf rotation_correction;
	vec3f position_correction;

	int (*getf)(ohmd_device* device, ohmd_float_value type, float* out);
	int (*setf)(ohmd_device* device, ohmd_float_value type, const float* in);
	int (*seti)(ohmd_device* device, ohmd_int_value type, const int* in);
	int (*set_data)(ohmd_device* device, ohmd_data_value type, const void* in);

	void (*update)(ohmd_device* device);
	void (*close)(ohmd_device* device);

	ohmd_context* ctx;

	ohmd_device_settings settings;

	int active_device_idx; // index into ohmd_device->active_devices[]

	quatf rotation;
	vec3f position;
	
	ohmdq* digital_input_event_queue;
};


struct ohmd_context {
	ohmd_driver* drivers[16];
	int num_drivers;

	ohmd_device_list list;

	ohmd_device* active_devices[256];
	int num_active_devices;

	ohmd_thread* update_thread;
	ohmd_mutex* update_mutex;

	bool update_request_quit;

	char error_msg[OHMD_STR_SIZE];
};

// helper functions
void ohmd_set_default_device_properties(ohmd_device_properties* props);
void ohmd_calc_default_proj_matrices(ohmd_device_properties* props);
void ohmd_set_universal_distortion_k(ohmd_device_properties* props, float a, float b, float c, float d);
void ohmd_set_universal_aberration_k(ohmd_device_properties* props, float r, float g, float b);

// drivers
ohmd_driver* ohmd_create_dummy_drv(ohmd_context* ctx);
ohmd_driver* ohmd_create_oculus_rift_drv(ohmd_context* ctx);
ohmd_driver* ohmd_create_deepoon_drv(ohmd_context* ctx);
ohmd_driver* ohmd_create_htc_vive_drv(ohmd_context* ctx);
ohmd_driver* ohmd_create_psvr_drv(ohmd_context* ctx);
ohmd_driver* ohmd_create_nolo_drv(ohmd_context* ctx);
ohmd_driver* ohmd_create_external_drv(ohmd_context* ctx);
ohmd_driver* ohmd_create_android_drv(ohmd_context* ctx);

#include "log.h"
#include "omath.h"
#include "fusion.h"

#endif<|MERGE_RESOLUTION|>--- conflicted
+++ resolved
@@ -36,11 +36,8 @@
 	char path[OHMD_STR_SIZE];
 	int revision;
 	int id;
-<<<<<<< HEAD
 	ohmd_device_flags device_flags;
 	ohmd_device_class device_class;
-=======
->>>>>>> 2658c930
 	ohmd_driver* driver_ptr;
 } ohmd_device_desc;
 
