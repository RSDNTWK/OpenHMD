--- conflicted
+++ resolved
@@ -298,7 +298,6 @@
 	return data;
 }
 
-<<<<<<< HEAD
 
 void process_nxjson_obj(const nx_json* node, const nx_json* (*list)[32], char* match)
 {
@@ -327,10 +326,7 @@
 	memset(list, 0, sizeof(list));
 }
 
-static ohmd_device* open_device(ohmd_driver* driver, ohmd_device_desc* desc)
-=======
 static ohmd_device* open_hmd_device(ohmd_driver* driver, ohmd_device_desc* desc)
->>>>>>> b76b6b80
 {
 	wmr_priv* priv = ohmd_alloc(driver->ctx, sizeof(wmr_priv));
 	unsigned char *config;
